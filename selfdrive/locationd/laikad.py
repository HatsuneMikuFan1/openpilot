#!/usr/bin/env python3
import time
from multiprocessing import Process, Queue
from typing import List, Optional

import numpy as np
from collections import defaultdict

from numpy.linalg import linalg

from cereal import log, messaging
from laika import AstroDog, constants
from laika.constants import SECS_IN_MIN
from laika.ephemeris import EphemerisType, convert_ublox_ephem
from laika.gps_time import GPSTime
from laika.helpers import ConstellationId
from laika.raw_gnss import GNSSMeasurement, calc_pos_fix, correct_measurements, get_DOP, process_measurements, read_raw_ublox
from selfdrive.locationd.models.constants import GENERATED_DIR, ObservationKind
from selfdrive.locationd.models.gnss_kf import GNSSKalman
from selfdrive.locationd.models.gnss_kf import States as GStates
import common.transformations.coordinates as coord
from selfdrive.swaglog import cloudlog

MAX_TIME_GAP = 10


class Laikad:

  def __init__(self, valid_const=("GPS", "GLONASS"), auto_update=False, valid_ephem_types=(EphemerisType.ULTRA_RAPID_ORBIT, EphemerisType.NAV)):
    self.astro_dog = AstroDog(valid_const=valid_const, auto_update=auto_update, valid_ephem_types=valid_ephem_types)
    self.gnss_kf = GNSSKalman(GENERATED_DIR)
    self.orbit_p: Optional[Process] = None
    self.orbit_q = Queue()
<<<<<<< HEAD
    self._first_correct_gps_message = None
=======
>>>>>>> 2b7d9f11

  def process_ublox_msg(self, ublox_msg, ublox_mono_time: int, block=False):
    if ublox_msg.which == 'measurementReport':
      report = ublox_msg.measurementReport
      if report.gpsWeek > 0:
<<<<<<< HEAD
        if self._first_correct_gps_message is None:  # todo remove
          self._first_correct_gps_message = time.time()
        latest_msg_t = GPSTime(report.gpsWeek, report.rcvTow)
        self.fetch_orbits(latest_msg_t + SECS_IN_MIN, block=block)

      new_meas = read_raw_ublox(report)
      processed_measurements = process_measurements(new_meas, self.astro_dog)
      # todo temporary
      ephems_used = []
      for m in new_meas:
        sat_time = m.recv_time - m.observables['C1C'] / constants.SPEED_OF_LIGHT
        eph = None
        if self.astro_dog.pull_orbit:
          eph = self.astro_dog.get_orbit(m.prn, sat_time)
        if not eph and self.astro_dog.pull_nav:
          eph = self.astro_dog.get_nav(m.prn, sat_time)
        if eph:
          ephems_used.append(eph)
      pos_fix = calc_pos_fix(processed_measurements, min_measurements=4)
=======
        latest_msg_t = GPSTime(report.gpsWeek, report.rcvTow)
        self.fetch_orbits(latest_msg_t + SECS_IN_MIN, block)
      new_meas = read_raw_ublox(report)

      measurements = process_measurements(new_meas, self.astro_dog)
      pos_fix = calc_pos_fix(measurements, min_measurements=4)
>>>>>>> 2b7d9f11
      # To get a position fix a minimum of 5 measurements are needed.
      # Each report can contain less and some measurements can't be processed.
      corrected_measurements = []

      t = ublox_mono_time * 1e-9
      kf_pos_std = None
      if all(self.kf_valid(t)):
        self.gnss_kf.predict(t)
        kf_pos_std = np.sqrt(abs(self.gnss_kf.P[GStates.ECEF_POS].diagonal()))
      # If localizer is valid use its position to correct measurements
      if kf_pos_std is not None and linalg.norm(kf_pos_std) < 100:
        est_pos = self.gnss_kf.x[GStates.ECEF_POS]
      elif len(pos_fix) > 0 and abs(np.array(pos_fix[1])).mean() < 1000:
        est_pos = pos_fix[0][:3]
      else:
        est_pos = None
      if est_pos is not None:
        corrected_measurements = correct_measurements(processed_measurements, est_pos, self.astro_dog)

      self.update_localizer(pos_fix, t, corrected_measurements)
      kf_valid = all(self.kf_valid(t))

      ecef_pos = self.gnss_kf.x[GStates.ECEF_POS].tolist()
      ecef_vel = self.gnss_kf.x[GStates.ECEF_VELOCITY].tolist()

      pos_std = np.sqrt(abs(self.gnss_kf.P[GStates.ECEF_POS].diagonal())).tolist()
      vel_std = np.sqrt(abs(self.gnss_kf.P[GStates.ECEF_VELOCITY].diagonal())).tolist()

      bearing_deg, bearing_std = get_bearing_from_gnss(ecef_pos, ecef_vel, vel_std)

      meas_msgs = [create_measurement_msg(m) for m in corrected_measurements]
      dat = messaging.new_message("gnssMeasurements")
      measurement_msg = log.LiveLocationKalman.Measurement.new_message
      if kf_valid and self._first_correct_gps_message:
        # todo temp, remove
        cloudlog.info(f"Time until first fix after receiving first correct gps message: {time.time() - self._first_correct_gps_message:.2f}")
        self._first_correct_gps_message = False
      pos_fix_related = ''
      if len(pos_fix) > 0:
        dop = get_DOP(est_pos, [m.sat_pos for m in processed_measurements])
        pos_fix_related = f"diff kf pos vs fix {(ecef_pos - pos_fix[0][:3]).round(1)} DOP {dop}"
      # todo cleanup
      cloudlog.info(
        f"incoming {len(new_meas)} processed {len(processed_measurements)} corrected {len(corrected_measurements)} types: {set([e.eph_type.name for e in ephems_used])}, localizer_valid {kf_valid}" +
        f" pos_std {linalg.norm(pos_std):.03} c_ids {set([m.constellation_id.name for m in processed_measurements])} sv_id {sorted([m.sv_id for m in processed_measurements])[:5]} {pos_fix_related} ")
      assert all(np.isfinite(pos_std))
      assert all(np.isfinite(vel_std))
      dat.gnssMeasurements = {
        "positionECEF": measurement_msg(value=ecef_pos, std=pos_std, valid=kf_valid),
        "velocityECEF": measurement_msg(value=ecef_vel, std=vel_std, valid=kf_valid),
        "bearingDeg": measurement_msg(value=[bearing_deg], std=[bearing_std], valid=kf_valid),
        "ubloxMonoTime": ublox_mono_time,
        "correctedMeasurements": meas_msgs
      }
      return dat
    elif ublox_msg.which == 'ephemeris':
      ephem = convert_ublox_ephem(ublox_msg.ephemeris)
      self.astro_dog.add_ephems([ephem], self.astro_dog.nav)
    # elif ublox_msg.which == 'ionoData':
    # todo add this. Needed to better correct messages offline. First fix ublox_msg.cc to sent them.

  def update_localizer(self, pos_fix, t: float, measurements: List[GNSSMeasurement]):
    # Check time and outputs are valid
    valid = self.kf_valid(t)
    if not all(valid):
      # A position fix is needed when resetting the kalman filter.
      if len(pos_fix) == 0:
        return
      post_est = pos_fix[0][:3].tolist()
      if not valid[0]:
        cloudlog.info("Init gnss kalman filter")
      elif not valid[1]:
        cloudlog.error("Time gap of over 10s detected, gnss kalman reset")
      elif not valid[2]:
        cloudlog.error("Gnss kalman std too far")
      else:
        cloudlog.error("Gnss kalman filter state is nan")
      self.init_gnss_localizer(post_est, pos_fix[1])
    if len(measurements) > 0:
      kf_add_observations(self.gnss_kf, t, measurements)
    else:
      # Ensure gnss filter is updated even with no new measurements
      self.gnss_kf.predict(t)

  def kf_valid(self, t: float):
    filter_time = self.gnss_kf.filter.filter_time
    return [filter_time is not None,
            filter_time is not None and abs(t - filter_time) < MAX_TIME_GAP,
            linalg.norm(self.gnss_kf.P[GStates.ECEF_POS]) < 1e5,
            all(np.isfinite(self.gnss_kf.x[GStates.ECEF_POS]))]

  def init_gnss_localizer(self, est_pos, pos_std):
    x_initial, p_initial_diag = np.copy(GNSSKalman.x_initial), np.copy(np.diagonal(GNSSKalman.P_initial))
    x_initial[GStates.ECEF_POS] = est_pos
    # np.mean(abs(np.array(pos_std))) ** 2??
    p_initial_diag[GStates.ECEF_POS] = 1000 ** 2
    self.gnss_kf.init_state(x_initial, covs_diag=p_initial_diag)

  def get_orbit_data(self, t: GPSTime, queue):
    cloudlog.info(f"Start to download/parse orbits for time {t.as_datetime()}")
    start_time = time.monotonic()
<<<<<<< HEAD
    self.astro_dog.get_orbit_data(t, only_predictions=True)
    cloudlog.info(f"Done parsing orbits. Took {time.monotonic() - start_time:.2f}s")
    queue.put((self.astro_dog.orbits, self.astro_dog.orbit_fetched_times))

  def fetch_orbits(self, t: GPSTime, block):
    if t not in self.astro_dog.orbit_fetched_times:
      if self.orbit_p is None:
        self.orbit_p = Process(target=self.get_orbit_data, args=(t, self.orbit_q))
        self.orbit_p.start()
      ret = None
      if block:
        ret = self.orbit_q.get(block=True)
      elif not self.orbit_q.empty():
        ret = self.orbit_q.get()

      if ret:
        self.astro_dog.orbits, self.astro_dog.orbit_fetched_times = ret
        self.orbit_p.join()
        self.orbit_p = None
=======
    try:
      self.astro_dog.get_orbit_data(t, only_predictions=True)
    except RuntimeError as e:
      cloudlog.info(f"No orbit data found. {e}")
      return
    cloudlog.info(f"Done parsing orbits. Took {time.monotonic() - start_time:.2f}s")
    if queue is not None:
      queue.put((self.astro_dog.orbits, self.astro_dog.orbit_fetched_times))

  def fetch_orbits(self, t: GPSTime, block):
    if t not in self.astro_dog.orbit_fetched_times:
      if block:
        self.get_orbit_data(t, None)
        return
      if self.orbit_p is None:
        self.orbit_p = Process(target=self.get_orbit_data, args=(t, self.orbit_q))
        self.orbit_p.start()
      if not self.orbit_q.empty():
        ret = self.orbit_q.get()
        if ret:
          self.astro_dog.orbits, self.astro_dog.orbit_fetched_times = ret
          self.orbit_p.join()
          self.orbit_p = None

  def __del__(self):
    if self.orbit_p is not None:
      self.orbit_p.kill()
>>>>>>> 2b7d9f11


def create_measurement_msg(meas: GNSSMeasurement):
  c = log.GnssMeasurements.CorrectedMeasurement.new_message()
  c.constellationId = meas.constellation_id.value
  c.svId = meas.sv_id
  c.glonassFrequency = meas.glonass_freq if meas.constellation_id == ConstellationId.GLONASS else 0
  c.pseudorange = float(meas.observables_final['C1C'])
  c.pseudorangeStd = float(meas.observables_std['C1C'])
  c.pseudorangeRate = float(meas.observables_final['D1C'])
  c.pseudorangeRateStd = float(meas.observables_std['D1C'])
  c.satPos = meas.sat_pos_final.tolist()
  c.satVel = meas.sat_vel.tolist()
  return c


def kf_add_observations(gnss_kf: GNSSKalman, t: float, measurements: List[GNSSMeasurement]):
  ekf_data = defaultdict(list)
  for m in measurements:
    m_arr = m.as_array()
    if m.constellation_id == ConstellationId.GPS:
      ekf_data[ObservationKind.PSEUDORANGE_GPS].append(m_arr)
      ekf_data[ObservationKind.PSEUDORANGE_RATE_GPS].append(m_arr)
    elif m.constellation_id == ConstellationId.GLONASS:
      ekf_data[ObservationKind.PSEUDORANGE_GLONASS].append(m_arr)
      ekf_data[ObservationKind.PSEUDORANGE_RATE_GLONASS].append(m_arr)

  for kind, data in ekf_data.items():
    gnss_kf.predict_and_observe(t, kind, data)


def get_bearing_from_gnss(ecef_pos, ecef_vel, vel_std):
  # init orientation with direction of velocity
  converter = coord.LocalCoord.from_ecef(ecef_pos)

  ned_vel = np.einsum('ij,j ->i', converter.ned_from_ecef_matrix, ecef_vel)
  bearing = np.arctan2(ned_vel[1], ned_vel[0])
  bearing_std = np.arctan2(np.linalg.norm(vel_std), np.linalg.norm(ned_vel))
  return float(np.rad2deg(bearing)), float(bearing_std)


def main():
  sm = messaging.SubMaster(['ubloxGnss'])
  pm = messaging.PubMaster(['gnssMeasurements'])

  laikad = Laikad()
  while True:
    sm.update()

    if sm.updated['ubloxGnss']:
      ublox_msg = sm['ubloxGnss']
      msg = laikad.process_ublox_msg(ublox_msg, sm.logMonoTime['ubloxGnss'])
      if msg is not None:
        pm.send('gnssMeasurements', msg)


if __name__ == "__main__":
  main()<|MERGE_RESOLUTION|>--- conflicted
+++ resolved
@@ -31,20 +31,16 @@
     self.gnss_kf = GNSSKalman(GENERATED_DIR)
     self.orbit_p: Optional[Process] = None
     self.orbit_q = Queue()
-<<<<<<< HEAD
     self._first_correct_gps_message = None
-=======
->>>>>>> 2b7d9f11
 
   def process_ublox_msg(self, ublox_msg, ublox_mono_time: int, block=False):
     if ublox_msg.which == 'measurementReport':
       report = ublox_msg.measurementReport
       if report.gpsWeek > 0:
-<<<<<<< HEAD
         if self._first_correct_gps_message is None:  # todo remove
           self._first_correct_gps_message = time.time()
         latest_msg_t = GPSTime(report.gpsWeek, report.rcvTow)
-        self.fetch_orbits(latest_msg_t + SECS_IN_MIN, block=block)
+        self.fetch_orbits(latest_msg_t + SECS_IN_MIN, block)
 
       new_meas = read_raw_ublox(report)
       processed_measurements = process_measurements(new_meas, self.astro_dog)
@@ -60,14 +56,6 @@
         if eph:
           ephems_used.append(eph)
       pos_fix = calc_pos_fix(processed_measurements, min_measurements=4)
-=======
-        latest_msg_t = GPSTime(report.gpsWeek, report.rcvTow)
-        self.fetch_orbits(latest_msg_t + SECS_IN_MIN, block)
-      new_meas = read_raw_ublox(report)
-
-      measurements = process_measurements(new_meas, self.astro_dog)
-      pos_fix = calc_pos_fix(measurements, min_measurements=4)
->>>>>>> 2b7d9f11
       # To get a position fix a minimum of 5 measurements are needed.
       # Each report can contain less and some measurements can't be processed.
       corrected_measurements = []
@@ -169,27 +157,6 @@
   def get_orbit_data(self, t: GPSTime, queue):
     cloudlog.info(f"Start to download/parse orbits for time {t.as_datetime()}")
     start_time = time.monotonic()
-<<<<<<< HEAD
-    self.astro_dog.get_orbit_data(t, only_predictions=True)
-    cloudlog.info(f"Done parsing orbits. Took {time.monotonic() - start_time:.2f}s")
-    queue.put((self.astro_dog.orbits, self.astro_dog.orbit_fetched_times))
-
-  def fetch_orbits(self, t: GPSTime, block):
-    if t not in self.astro_dog.orbit_fetched_times:
-      if self.orbit_p is None:
-        self.orbit_p = Process(target=self.get_orbit_data, args=(t, self.orbit_q))
-        self.orbit_p.start()
-      ret = None
-      if block:
-        ret = self.orbit_q.get(block=True)
-      elif not self.orbit_q.empty():
-        ret = self.orbit_q.get()
-
-      if ret:
-        self.astro_dog.orbits, self.astro_dog.orbit_fetched_times = ret
-        self.orbit_p.join()
-        self.orbit_p = None
-=======
     try:
       self.astro_dog.get_orbit_data(t, only_predictions=True)
     except RuntimeError as e:
@@ -217,7 +184,6 @@
   def __del__(self):
     if self.orbit_p is not None:
       self.orbit_p.kill()
->>>>>>> 2b7d9f11
 
 
 def create_measurement_msg(meas: GNSSMeasurement):
