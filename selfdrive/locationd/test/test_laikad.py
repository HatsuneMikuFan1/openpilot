#!/usr/bin/env python3
import unittest
from datetime import datetime

from laika.ephemeris import EphemerisType
from laika.gps_time import GPSTime
from laika.helpers import ConstellationId
from laika.raw_gnss import GNSSMeasurement, read_raw_ublox
from selfdrive.locationd.laikad import Laikad, create_measurement_msg
from selfdrive.test.openpilotci import get_url
from tools.lib.logreader import LogReader


def get_log(segs=range(0)):
  logs = []
  for i in segs:
    logs.extend(LogReader(get_url("4cf7a6ad03080c90|2021-09-29--13-46-36", i)))
  return [m for m in logs if m.which() == 'ubloxGnss']


def verify_messages(lr, laikad):
  good_msgs = []
  for m in lr:
    msg = laikad.process_ublox_msg(m.ubloxGnss, m.logMonoTime)
    if msg is not None and len(msg.gnssMeasurements.correctedMeasurements) > 0:
      good_msgs.append(msg)
  return good_msgs


class TestLaikad(unittest.TestCase):

  @classmethod
  def setUpClass(cls):
    cls.logs = get_log(range(1))

  def test_create_msg_without_errors(self):
    gpstime = GPSTime.from_datetime(datetime.now())
    meas = GNSSMeasurement(ConstellationId.GPS, 1, gpstime.week, gpstime.tow, {'C1C': 0., 'D1C': 0.}, {'C1C': 0., 'D1C': 0.})
    # Fake observables_final to be correct
    meas.observables_final = meas.observables
    msg = create_measurement_msg(meas)

    self.assertEqual(msg.constellationId, 'gps')

  def test_laika_online(self):
    laikad = Laikad(auto_update=True, valid_ephem_types=EphemerisType.ULTRA_RAPID_ORBIT)
    correct_msgs = verify_messages(self.logs, laikad)

    correct_msgs_expected = 560
    self.assertEqual(correct_msgs_expected, len(correct_msgs))
    self.assertEqual(correct_msgs_expected, len([m for m in correct_msgs if m.gnssMeasurements.positionECEF.valid]))

  def test_laika_online_nav_only(self):
    laikad = Laikad(auto_update=True, valid_ephem_types=EphemerisType.NAV)
    correct_msgs = verify_messages(self.logs, laikad)
<<<<<<< HEAD

=======
    # todo should be 560 but some Glonass measurements are off and cause the pos fix residue to be too big. Will fix in next prs
>>>>>>> 00918827
    correct_msgs_expected = 558
    self.assertEqual(correct_msgs_expected, len(correct_msgs))
    self.assertEqual(correct_msgs_expected, len([m for m in correct_msgs if m.gnssMeasurements.positionECEF.valid]))

  def test_laika_offline(self):
    # Set auto_update to false forces to use ephemeris messages
    laikad = Laikad(auto_update=False)
    correct_msgs = verify_messages(self.logs, laikad)

    self.assertEqual(256, len(correct_msgs))
    self.assertEqual(256, len([m for m in correct_msgs if m.gnssMeasurements.positionECEF.valid]))

  def test_laika_offline_ephem_at_start(self):
    # Test offline but process ephemeris msgs of segment first
    laikad = Laikad(auto_update=False, valid_ephem_types=EphemerisType.NAV)
    ephemeris_logs = [m for m in self.logs if m.ubloxGnss.which() == 'ephemeris']
    correct_msgs = verify_messages(ephemeris_logs+self.logs, laikad)

    self.assertEqual(554, len(correct_msgs))
    self.assertGreaterEqual(554, len([m for m in correct_msgs if m.gnssMeasurements.positionECEF.valid]))

  def test_laika_get_orbits(self):
    laikad = Laikad(auto_update=False)
    first_gps_time = None
    for m in self.logs:
      if m.ubloxGnss.which == 'measurementReport':
        new_meas = read_raw_ublox(m.ubloxGnss.measurementReport)
        if len(new_meas) != 0:
          first_gps_time = new_meas[0].recv_time
          break
    # Pretend thread has loaded the orbits on startup by using the time of the first gps message.
    laikad.fetch_orbits(first_gps_time)
<<<<<<< HEAD
=======
    self.assertEqual(29, len(laikad.astro_dog.orbits.keys()))
>>>>>>> 00918827
    correct_msgs = verify_messages(self.logs, laikad)
    correct_msgs_expected = 560
    self.assertEqual(correct_msgs_expected, len(correct_msgs))
    self.assertEqual(correct_msgs_expected, len([m for m in correct_msgs if m.gnssMeasurements.positionECEF.valid]))

  @unittest.skip("Use to debug live data")
  def test_laika_get_orbits_now(self):
    laikad = Laikad(auto_update=False)
    laikad.fetch_orbits(GPSTime.from_datetime(datetime.utcnow()))
    prn = "G01"
    self.assertLess(0, len(laikad.astro_dog.orbits[prn]))
    prn = "R01"
    self.assertLess(0, len(laikad.astro_dog.orbits[prn]))
    print(min(laikad.astro_dog.orbits[prn], key=lambda e: e.epoch).epoch.as_datetime())

if __name__ == "__main__":
  unittest.main()<|MERGE_RESOLUTION|>--- conflicted
+++ resolved
@@ -53,11 +53,7 @@
   def test_laika_online_nav_only(self):
     laikad = Laikad(auto_update=True, valid_ephem_types=EphemerisType.NAV)
     correct_msgs = verify_messages(self.logs, laikad)
-<<<<<<< HEAD
-
-=======
     # todo should be 560 but some Glonass measurements are off and cause the pos fix residue to be too big. Will fix in next prs
->>>>>>> 00918827
     correct_msgs_expected = 558
     self.assertEqual(correct_msgs_expected, len(correct_msgs))
     self.assertEqual(correct_msgs_expected, len([m for m in correct_msgs if m.gnssMeasurements.positionECEF.valid]))
@@ -90,10 +86,7 @@
           break
     # Pretend thread has loaded the orbits on startup by using the time of the first gps message.
     laikad.fetch_orbits(first_gps_time)
-<<<<<<< HEAD
-=======
     self.assertEqual(29, len(laikad.astro_dog.orbits.keys()))
->>>>>>> 00918827
     correct_msgs = verify_messages(self.logs, laikad)
     correct_msgs_expected = 560
     self.assertEqual(correct_msgs_expected, len(correct_msgs))
