--- conflicted
+++ resolved
@@ -6,11 +6,7 @@
 from cereal import car
 from selfdrive.car.car_helpers import get_interface_attr, interfaces
 from selfdrive.car.fingerprints import FW_VERSIONS
-<<<<<<< HEAD
-from selfdrive.car.fw_versions import REQUESTS, FPV2_CONFIGS, match_fw_to_car
-=======
 from selfdrive.car.fw_versions import FW_QUERY_CONFIGS, match_fw_to_car
->>>>>>> 0ef6bb48
 
 CarFw = car.CarParams.CarFw
 Ecu = car.CarParams.Ecu
@@ -50,13 +46,11 @@
 
   def test_data_collection_ecus(self):
     for brand, car_models in VERSIONS.items():
-      fpv2_config = FPV2_CONFIGS.get(brand, None)
-      if fpv2_config is None:
-        continue
+      config = FW_QUERY_CONFIGS[brand]
 
       for car_model, ecus in car_models.items():
         with self.subTest(car_model=car_model):
-          self.assertFalse(any([ecu in ecus for ecu in fpv2_config.extra_ecus]),
+          self.assertFalse(any([ecu in ecus for ecu in config.extra_ecus]),
                            f'{car_model}: Fingerprints contain ECU added for data collection')
 
   def test_blacklisted_ecus(self):
