#!/usr/bin/env python3

# Safe Update: A simple service that waits for network access and tries to
# update every 10 minutes. It's intended to make the OP update process more
# robust against Git repository corruption. This service DOES NOT try to fix
# an already-corrupt BASEDIR Git repo, only prevent it from happening.
#
# During normal operation, both onroad and offroad, the update process makes
# no changes to the BASEDIR install of OP. All update attempts are performed
# in a disposable staging area provided by OverlayFS. It assumes the deleter
# process provides enough disk space to carry out the process.
#
# If an update succeeds, a flag is set, and the update is swapped in at the
# next reboot. If an update is interrupted or otherwise fails, the OverlayFS
# upper layer and metadata can be discarded before trying again.
#
# The swap on boot is triggered by launch_chffrplus.sh
# gated on the existence of $FINALIZED/.overlay_consistent and also the
# existence and mtime of $BASEDIR/.overlay_init.
#
# Other than build byproducts, BASEDIR should not be modified while this
# service is running. Developers modifying code directly in BASEDIR should
# disable this service.

import os
import re
import datetime
import subprocess
import psutil
import shutil
import signal
import fcntl
import time
import threading
from pathlib import Path
from typing import List, Optional
from markdown_it import MarkdownIt

from common.basedir import BASEDIR
from common.params import Params
from system.hardware import AGNOS, HARDWARE
from system.swaglog import cloudlog
from selfdrive.controls.lib.alertmanager import set_offroad_alert
from system.version import is_tested_branch

LOCK_FILE = os.getenv("UPDATER_LOCK_FILE", "/tmp/safe_staging_overlay.lock")
STAGING_ROOT = os.getenv("UPDATER_STAGING_ROOT", "/data/safe_staging")

OVERLAY_UPPER = os.path.join(STAGING_ROOT, "upper")
OVERLAY_METADATA = os.path.join(STAGING_ROOT, "metadata")
OVERLAY_MERGED = os.path.join(STAGING_ROOT, "merged")
FINALIZED = os.path.join(STAGING_ROOT, "finalized")

DAYS_NO_CONNECTIVITY_MAX = 14     # do not allow to engage after this many days
DAYS_NO_CONNECTIVITY_PROMPT = 10  # send an offroad prompt after this many days

class WaitTimeHelper:
  def __init__(self, proc):
    self.proc = proc
    self.ready_event = threading.Event()
    self.shutdown = False
    self.check_for_update = False
    signal.signal(signal.SIGHUP, self.update_now)
    signal.signal(signal.SIGUSR1, self.check_now)

  def update_now(self, signum: int, frame) -> None:
    cloudlog.info("caught SIGHUP, attempting to downloading update")
    self.check_for_update = False
    self.ready_event.set()

  def check_now(self, signum: int, frame) -> None:
    cloudlog.info("caught SIGUSR1, checking for updates")
    self.check_for_update = True
    self.ready_event.set()

  def sleep(self, t: float) -> None:
    self.ready_event.wait(timeout=t)


def run(cmd: List[str], cwd: Optional[str] = None):
  return subprocess.check_output(cmd, cwd=cwd, stderr=subprocess.STDOUT, encoding='utf8')


def set_consistent_flag(consistent: bool) -> None:
  os.sync()
  consistent_file = Path(os.path.join(FINALIZED, ".overlay_consistent"))
  if consistent:
    consistent_file.touch()
  elif not consistent:
    consistent_file.unlink(missing_ok=True)
  os.sync()

def parse_release_notes(basedir: str):
  try:
    with open(os.path.join(basedir, "RELEASES.md"), "rb") as f:
      r = f.read().split(b'\n\n', 1)[0]  # Slice latest release notes
    try:
      return MarkdownIt().render(r.decode("utf-8"))
    except Exception:
      return r + b"\n"
  except Exception:
    pass
  return b""

def setup_git_options(cwd: str) -> None:
  # We sync FS object atimes (which NEOS doesn't use) and mtimes, but ctimes
  # are outside user control. Make sure Git is set up to ignore system ctimes,
  # because they change when we make hard links during finalize. Otherwise,
  # there is a lot of unnecessary churn. This appears to be a common need on
  # OSX as well: https://www.git-tower.com/blog/make-git-rebase-safe-on-osx/

  # We are using copytree to copy the directory, which also changes
  # inode numbers. Ignore those changes too.

  # Set protocol to the new version (default after git 2.26) to reduce data
  # usage on git fetch --dry-run from about 400KB to 18KB.
  git_cfg = [
    ("core.trustctime", "false"),
    ("core.checkStat", "minimal"),
    ("protocol.version", "2"),
    ("gc.auto", "0"),
    ("gc.autoDetach", "false"),
  ]
  for option, value in git_cfg:
    run(["git", "config", option, value], cwd)


def dismount_overlay() -> None:
  if os.path.ismount(OVERLAY_MERGED):
    cloudlog.info("unmounting existing overlay")
    run(["sudo", "umount", "-l", OVERLAY_MERGED])


def init_overlay() -> None:

  overlay_init_file = Path(os.path.join(BASEDIR, ".overlay_init"))

  # Re-create the overlay if BASEDIR/.git has changed since we created the overlay
  if overlay_init_file.is_file():
    git_dir_path = os.path.join(BASEDIR, ".git")
    new_files = run(["find", git_dir_path, "-newer", str(overlay_init_file)])
    if not len(new_files.splitlines()):
      # A valid overlay already exists
      return
    else:
      cloudlog.info(".git directory changed, recreating overlay")

  cloudlog.info("preparing new safe staging area")

  params = Params()
  params.put_bool("UpdateAvailable", False)
  set_consistent_flag(False)
  dismount_overlay()
  run(["sudo", "rm", "-rf", STAGING_ROOT])
  if os.path.isdir(STAGING_ROOT):
    shutil.rmtree(STAGING_ROOT)

  for dirname in [STAGING_ROOT, OVERLAY_UPPER, OVERLAY_METADATA, OVERLAY_MERGED]:
    os.mkdir(dirname, 0o755)

  if os.lstat(BASEDIR).st_dev != os.lstat(OVERLAY_MERGED).st_dev:
    raise RuntimeError("base and overlay merge directories are on different filesystems; not valid for overlay FS!")

  # Leave a timestamped canary in BASEDIR to check at startup. The device clock
  # should be correct by the time we get here. If the init file disappears, or
  # critical mtimes in BASEDIR are newer than .overlay_init, continue.sh can
  # assume that BASEDIR has used for local development or otherwise modified,
  # and skips the update activation attempt.
  consistent_file = Path(os.path.join(BASEDIR, ".overlay_consistent"))
  if consistent_file.is_file():
    consistent_file.unlink()
  overlay_init_file.touch()

  os.sync()
  overlay_opts = f"lowerdir={BASEDIR},upperdir={OVERLAY_UPPER},workdir={OVERLAY_METADATA}"

  mount_cmd = ["mount", "-t", "overlay", "-o", overlay_opts, "none", OVERLAY_MERGED]
  run(["sudo"] + mount_cmd)
  run(["sudo", "chmod", "755", os.path.join(OVERLAY_METADATA, "work")])

  git_diff = run(["git", "diff"], OVERLAY_MERGED)
  params.put("GitDiff", git_diff)
  cloudlog.info(f"git diff output:\n{git_diff}")


def finalize_update() -> None:
  """Take the current OverlayFS merged view and finalize a copy outside of
  OverlayFS, ready to be swapped-in at BASEDIR. Copy using shutil.copytree"""

  # Remove the update ready flag and any old updates
  cloudlog.info("creating finalized version of the overlay")
  set_consistent_flag(False)

  # Copy the merged overlay view and set the update ready flag
  if os.path.exists(FINALIZED):
    shutil.rmtree(FINALIZED)
  shutil.copytree(OVERLAY_MERGED, FINALIZED, symlinks=True)

  run(["git", "reset", "--hard"], FINALIZED)
  run(["git", "submodule", "foreach", "--recursive", "git", "reset"], FINALIZED)

  cloudlog.info("Starting git cleanup in finalized update")
  t = time.monotonic()
  try:
    run(["git", "gc"], FINALIZED)
    run(["git", "lfs", "prune"], FINALIZED)
    cloudlog.event("Done git cleanup", duration=time.monotonic() - t)
  except subprocess.CalledProcessError:
    cloudlog.exception(f"Failed git cleanup, took {time.monotonic() - t:.3f} s")

  set_consistent_flag(True)
  cloudlog.info("done finalizing overlay")


def handle_agnos_update() -> None:
  from system.hardware.tici.agnos import flash_agnos_update, get_target_slot_number

  cur_version = HARDWARE.get_os_version()
  updated_version = run(["bash", "-c", r"unset AGNOS_VERSION && source launch_env.sh && \
                          echo -n $AGNOS_VERSION"], OVERLAY_MERGED).strip()

  cloudlog.info(f"AGNOS version check: {cur_version} vs {updated_version}")
  if cur_version == updated_version:
    return

  # prevent an openpilot getting swapped in with a mismatched or partially downloaded agnos
  set_consistent_flag(False)

  cloudlog.info(f"Beginning background installation for AGNOS {updated_version}")
  set_offroad_alert("Offroad_NeosUpdate", True)

  manifest_path = os.path.join(OVERLAY_MERGED, "system/hardware/tici/agnos.json")
  target_slot_number = get_target_slot_number()
  flash_agnos_update(manifest_path, target_slot_number, cloudlog)
  set_offroad_alert("Offroad_NeosUpdate", False)



class Updater:
  def __init__(self):
    self.params = Params()
    self.branches = {}

  @property
  def target_branch(self):
    b = self.params.get("UpdaterTargetBranch", encoding='utf-8')
    if b is None:
      b = self.get_branch(BASEDIR)
      self.params.put("UpdaterTargetBranch", b)
    return b

  @property
  def update_ready(self):
    consistent_file = Path(os.path.join(FINALIZED, ".overlay_consistent"))
    if consistent_file.is_file():
      hash_mismatch = self.get_commit_hash(BASEDIR) != self.branches[self.target_branch]
      branch_mismatch = self.get_branch(BASEDIR) != self.target_branch
      on_target_branch = self.get_branch(FINALIZED) == self.target_branch
      return (hash_mismatch or branch_mismatch) and on_target_branch
    return False

  @property
  def update_available(self):
    hash_mismatch = self.get_commit_hash(OVERLAY_MERGED) != self.branches[self.target_branch]
    branch_mismatch = self.get_branch(OVERLAY_MERGED) != self.target_branch
    return hash_mismatch or branch_mismatch

  def get_branch(self, path: str):
    return run(["git", "rev-parse", "--abbrev-ref", "HEAD"], path, low_priority=True).rstrip()

  def get_commit_hash(self, path: str = OVERLAY_MERGED):
    return run(["git", "rev-parse", "HEAD"], path, low_priority=True).rstrip()

  def set_params(self, failed_count: int, exception: Optional[str]) -> None:
    self.params.put("UpdateFailedCount", str(failed_count))

    self.params.put_bool("UpdaterFetchAvailable", self.update_available)
    self.params.put("UpdaterAvailableBranches", ','.join(self.branches.keys()))

    last_update = datetime.datetime.utcnow()
    if failed_count == 0:
      t = last_update.isoformat()
      self.params.put("LastUpdateTime", t.encode('utf8'))
    else:
      try:
        t = self.params.get("LastUpdateTime", encoding='utf8')
        last_update = datetime.datetime.fromisoformat(t)
      except (TypeError, ValueError):
        pass

<<<<<<< HEAD
    if exception is None:
      self.params.remove("LastUpdateException")
    else:
      self.params.put("LastUpdateException", exception)
=======
def check_for_update() -> Tuple[bool, bool]:
  setup_git_options(OVERLAY_MERGED)
  try:
    git_fetch_output = run(["git", "fetch", "--dry-run"], OVERLAY_MERGED)
    return True, check_git_fetch_result(git_fetch_output)
  except subprocess.CalledProcessError:
    return False, False

>>>>>>> 96ef9b1f

    # Write out current and new version info
    def get_description(basedir: str) -> str:
      version = ""
      branch = ""
      commit = ""
      try:
        branch = self.get_branch(basedir)
        commit = self.get_commit_hash(basedir)
        with open(os.path.join(basedir, "common", "version.h")) as f:
          version = f.read().split('"')[1]
      except Exception:
        pass
      return f"{version} / {branch} / {commit[:7]}"

    self.params.put("UpdaterCurrentDescription", get_description(BASEDIR))
    self.params.put("UpdaterCurrentReleaseNotes", parse_release_notes(BASEDIR))
    self.params.put("UpdaterNewDescription", get_description(FINALIZED))
    self.params.put("UpdaterNewReleaseNotes", parse_release_notes(FINALIZED))
    self.params.put_bool("UpdateAvailable", self.update_ready)

    # Handle user prompt
    for alert in ("Offroad_UpdateFailed", "Offroad_ConnectivityNeeded", "Offroad_ConnectivityNeededPrompt"):
      set_offroad_alert(alert, False)

    now = datetime.datetime.utcnow()
    dt = now - last_update
    if failed_count > 15 and exception is not None:
      if is_tested_branch():
        extra_text = "Ensure the software is correctly installed"
      else:
        extra_text = exception
      set_offroad_alert("Offroad_UpdateFailed", True, extra_text=extra_text)
    elif dt.days > DAYS_NO_CONNECTIVITY_MAX and failed_count > 1:
      set_offroad_alert("Offroad_ConnectivityNeeded", True)
    elif dt.days > DAYS_NO_CONNECTIVITY_PROMPT:
      remaining = max(DAYS_NO_CONNECTIVITY_MAX - dt.days, 1)
      set_offroad_alert("Offroad_ConnectivityNeededPrompt", True, extra_text=f"{remaining} day{'' if remaining == 1 else 's'}.")

  def check_for_update(self):
    cloudlog.info("checking for updates")

    excluded_branches = ('release2', 'release2-staging', 'dashcam', 'dashcam-staging')

    setup_git_options(OVERLAY_MERGED)
    output = run(["git", "ls-remote", "--heads"], OVERLAY_MERGED, low_priority=True)

    self.branches = {}
    for line in output.split('\n'):
      ls_remotes_re = r'(?P<commit_sha>\b[0-9a-f]{5,40}\b)(\s+)(refs\/heads\/)(?P<branch_name>.*$)'
      x = re.fullmatch(ls_remotes_re, line.strip())
      if x is not None and x.group('branch_name') not in excluded_branches:
        self.branches[x.group('branch_name')] = x.group('commit_sha')

    cur_branch = self.get_branch(OVERLAY_MERGED)
    cur_commit = self.get_commit_hash(OVERLAY_MERGED)
    new_branch = self.target_branch
    new_commit = self.branches[new_branch]
    if (cur_branch, cur_commit) != (new_branch, new_commit):
      cloudlog.info(f"update available, {cur_branch} ({cur_commit[:7]}) -> {new_branch} ({new_commit[:7]})")
    else:
      cloudlog.info(f"up to date on {cur_branch} ({cur_commit[:7]})")

  def fetch_update(self) -> None:
    cloudlog.info("attempting git fetch inside staging overlay")

<<<<<<< HEAD
    self.params.put("UpdaterState", "downloading...")
=======
  git_fetch_output = run(["git", "fetch"], OVERLAY_MERGED)
  cloudlog.info("git fetch success: %s", git_fetch_output)
>>>>>>> 96ef9b1f

    # TODO: cleanly interrupt this and invalidate old update
    set_consistent_flag(False)
    self.params.put_bool("UpdateAvailable", False)

    setup_git_options(OVERLAY_MERGED)

    branch = self.target_branch
    git_fetch_output = run(["git", "fetch", "origin", branch], OVERLAY_MERGED, low_priority=True)
    cloudlog.info("git fetch success: %s", git_fetch_output)

<<<<<<< HEAD
    cloudlog.info("git reset in progress")
    cmds = [
      ["git", "checkout", "--force", "--no-recurse-submodules", branch],
      ["git", "reset", "--hard", f"origin/{branch}"],
      ["git", "clean", "-xdf"],
      ["git", "submodule", "init"],
      ["git", "submodule", "update"],
    ]
    r = [run(cmd, OVERLAY_MERGED, low_priority=True) for cmd in cmds]
    cloudlog.info("git reset success: %s", '\n'.join(r))
=======
    if new_version:
      cloudlog.info("git reset in progress")
      cmds = [
        ["git", "reset", "--hard", "@{u}"],
        ["git", "clean", "-xdf"],
        ["git", "submodule", "init"],
        ["git", "submodule", "update"],
      ]
      if new_branch is not None:
        cloudlog.info(f"switching to branch {repr(new_branch)}")
        cmds.insert(0, ["git", "checkout", "-f", new_branch])
      r = [run(cmd, OVERLAY_MERGED) for cmd in cmds]
      cloudlog.info("git reset success: %s", '\n'.join(r))
>>>>>>> 96ef9b1f

    # TODO: show agnos download progress
    if AGNOS:
      handle_agnos_update()

    # Create the finalized, ready-to-swap update
    self.params.put("UpdaterState", "finalizing update...")
    finalize_update()
    cloudlog.info("finalize success!")


def main() -> None:
  params = Params()

  if params.get_bool("DisableUpdates"):
    cloudlog.warning("updates are disabled by the DisableUpdates param")
    exit(0)

  ov_lock_fd = open(LOCK_FILE, 'w')
  try:
    fcntl.flock(ov_lock_fd, fcntl.LOCK_EX | fcntl.LOCK_NB)
  except OSError as e:
    raise RuntimeError("couldn't get overlay lock; is another instance running?") from e

  # Set low io priority
  proc = psutil.Process()
  if psutil.LINUX:
    proc.ionice(psutil.IOPRIO_CLASS_BE, value=7)

  # Check if we just performed an update
  if Path(os.path.join(STAGING_ROOT, "old_openpilot")).is_dir():
    cloudlog.event("update installed")

  if not params.get("InstallDate"):
    t = datetime.datetime.utcnow().isoformat()
    params.put("InstallDate", t.encode('utf8'))

  overlay_init = Path(os.path.join(BASEDIR, ".overlay_init"))
  overlay_init.unlink(missing_ok=True)

  update_failed_count = 0  # TODO: Load from param?
  wait_helper = WaitTimeHelper(proc)

  updater = Updater()

  # Run the update loop
  while True:
    wait_helper.ready_event.clear()

    # Attempt an update
    exception = None
    update_failed_count += 1
    try:
      init_overlay()

      # check for update
      params.put("UpdaterState", "checking...")
      updater.check_for_update()

      # download update
      if not wait_helper.check_for_update:
        wait_helper.check_for_update = False
        updater.fetch_update()
      update_failed_count = 0
    except subprocess.CalledProcessError as e:
      cloudlog.event(
        "update process failed",
        cmd=e.cmd,
        output=e.output,
        returncode=e.returncode
      )
      exception = f"command failed: {e.cmd}\n{e.output}"
      overlay_init.unlink(missing_ok=True)
    except Exception as e:
      cloudlog.exception("uncaught updated exception, shouldn't happen")
      exception = str(e)
      overlay_init.unlink(missing_ok=True)

    try:
      params.put("UpdaterState", "idle")
      updater.set_params(update_failed_count, exception)
    except Exception:
      cloudlog.exception("uncaught updated exception while setting params, shouldn't happen")

    # infrequent attempts if we successfully updated recently
    wait_helper.sleep(5*60 if update_failed_count > 0 else 5*60*60)


if __name__ == "__main__":
  main()<|MERGE_RESOLUTION|>--- conflicted
+++ resolved
@@ -266,10 +266,10 @@
     return hash_mismatch or branch_mismatch
 
   def get_branch(self, path: str):
-    return run(["git", "rev-parse", "--abbrev-ref", "HEAD"], path, low_priority=True).rstrip()
+    return run(["git", "rev-parse", "--abbrev-ref", "HEAD"], path).rstrip()
 
   def get_commit_hash(self, path: str = OVERLAY_MERGED):
-    return run(["git", "rev-parse", "HEAD"], path, low_priority=True).rstrip()
+    return run(["git", "rev-parse", "HEAD"], path).rstrip()
 
   def set_params(self, failed_count: int, exception: Optional[str]) -> None:
     self.params.put("UpdateFailedCount", str(failed_count))
@@ -288,21 +288,10 @@
       except (TypeError, ValueError):
         pass
 
-<<<<<<< HEAD
     if exception is None:
       self.params.remove("LastUpdateException")
     else:
       self.params.put("LastUpdateException", exception)
-=======
-def check_for_update() -> Tuple[bool, bool]:
-  setup_git_options(OVERLAY_MERGED)
-  try:
-    git_fetch_output = run(["git", "fetch", "--dry-run"], OVERLAY_MERGED)
-    return True, check_git_fetch_result(git_fetch_output)
-  except subprocess.CalledProcessError:
-    return False, False
-
->>>>>>> 96ef9b1f
 
     # Write out current and new version info
     def get_description(basedir: str) -> str:
@@ -348,7 +337,7 @@
     excluded_branches = ('release2', 'release2-staging', 'dashcam', 'dashcam-staging')
 
     setup_git_options(OVERLAY_MERGED)
-    output = run(["git", "ls-remote", "--heads"], OVERLAY_MERGED, low_priority=True)
+    output = run(["git", "ls-remote", "--heads"], OVERLAY_MERGED)
 
     self.branches = {}
     for line in output.split('\n'):
@@ -369,12 +358,7 @@
   def fetch_update(self) -> None:
     cloudlog.info("attempting git fetch inside staging overlay")
 
-<<<<<<< HEAD
     self.params.put("UpdaterState", "downloading...")
-=======
-  git_fetch_output = run(["git", "fetch"], OVERLAY_MERGED)
-  cloudlog.info("git fetch success: %s", git_fetch_output)
->>>>>>> 96ef9b1f
 
     # TODO: cleanly interrupt this and invalidate old update
     set_consistent_flag(False)
@@ -383,10 +367,9 @@
     setup_git_options(OVERLAY_MERGED)
 
     branch = self.target_branch
-    git_fetch_output = run(["git", "fetch", "origin", branch], OVERLAY_MERGED, low_priority=True)
+    git_fetch_output = run(["git", "fetch", "origin", branch], OVERLAY_MERGED)
     cloudlog.info("git fetch success: %s", git_fetch_output)
 
-<<<<<<< HEAD
     cloudlog.info("git reset in progress")
     cmds = [
       ["git", "checkout", "--force", "--no-recurse-submodules", branch],
@@ -395,23 +378,8 @@
       ["git", "submodule", "init"],
       ["git", "submodule", "update"],
     ]
-    r = [run(cmd, OVERLAY_MERGED, low_priority=True) for cmd in cmds]
+    r = [run(cmd, OVERLAY_MERGED) for cmd in cmds]
     cloudlog.info("git reset success: %s", '\n'.join(r))
-=======
-    if new_version:
-      cloudlog.info("git reset in progress")
-      cmds = [
-        ["git", "reset", "--hard", "@{u}"],
-        ["git", "clean", "-xdf"],
-        ["git", "submodule", "init"],
-        ["git", "submodule", "update"],
-      ]
-      if new_branch is not None:
-        cloudlog.info(f"switching to branch {repr(new_branch)}")
-        cmds.insert(0, ["git", "checkout", "-f", new_branch])
-      r = [run(cmd, OVERLAY_MERGED) for cmd in cmds]
-      cloudlog.info("git reset success: %s", '\n'.join(r))
->>>>>>> 96ef9b1f
 
     # TODO: show agnos download progress
     if AGNOS:
